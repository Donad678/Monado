// Copyright 2023, Shawn Wallace
// SPDX-License-Identifier: BSL-1.0
/*!
 * @file
 * @brief SteamVR driver device implementation.
 * @author Shawn Wallace <yungwallace@live.com>
 * @ingroup drv_steamvr_lh
 */

#include <cmath>
#include <functional>
#include <cstring>
#include <numbers>
#include <openvr_driver.h>
#include <thread>
#include <algorithm>
#include <map>

#include "math/m_api.h"
#include "math/m_relation_history.h"
#include "math/m_space.h"
#include "device.hpp"
#include "interfaces/context.hpp"
#include "util/u_debug.h"
#include "util/u_device.h"
#include "util/u_hand_simulation.h"
#include "util/u_hand_tracking.h"
#include "util/u_logging.h"
#include "util/u_json.hpp"
#include "xrt/xrt_defines.h"
#include "xrt/xrt_device.h"

#include "vive/vive_poses.h"
#include "openvr_driver.h"

#define DEV_ERR(...) U_LOG_IFL_E(ctx->log_level, __VA_ARGS__)
#define DEV_WARN(...) U_LOG_IFL_W(ctx->log_level, __VA_ARGS__)
#define DEV_INFO(...) U_LOG_IFL_I(ctx->log_level, __VA_ARGS__)
#define DEV_DEBUG(...) U_LOG_IFL_D(ctx->log_level, __VA_ARGS__)

DEBUG_GET_ONCE_BOOL_OPTION(lh_emulate_hand, "LH_EMULATE_HAND", true)

// Each device will have its own input class.
struct InputClass
{
	xrt_device_name name;
	const std::vector<xrt_input_name> poses;
	const std::unordered_map<std::string_view, xrt_input_name> non_poses;
};

namespace {
using namespace std::string_view_literals;
// From https://github.com/ValveSoftware/openvr/blob/master/docs/Driver_API_Documentation.md#bone-structure
enum HandSkeletonBone : int32_t
{
	eBone_Root = 0,
	eBone_Wrist,
	eBone_Thumb0,
	eBone_Thumb1,
	eBone_Thumb2,
	eBone_Thumb3,
	eBone_IndexFinger0,
	eBone_IndexFinger1,
	eBone_IndexFinger2,
	eBone_IndexFinger3,
	eBone_IndexFinger4,
	eBone_MiddleFinger0,
	eBone_MiddleFinger1,
	eBone_MiddleFinger2,
	eBone_MiddleFinger3,
	eBone_MiddleFinger4,
	eBone_RingFinger0,
	eBone_RingFinger1,
	eBone_RingFinger2,
	eBone_RingFinger3,
	eBone_RingFinger4,
	eBone_PinkyFinger0,
	eBone_PinkyFinger1,
	eBone_PinkyFinger2,
	eBone_PinkyFinger3,
	eBone_PinkyFinger4,
	eBone_Aux_Thumb,
	eBone_Aux_IndexFinger,
	eBone_Aux_MiddleFinger,
	eBone_Aux_RingFinger,
	eBone_Aux_PinkyFinger,
	eBone_Count
};

// Adding support for a new controller is a simple as adding it here.
// The key for the map needs to be the name of input profile as indicated by the lighthouse driver.
const std::unordered_map<std::string_view, InputClass> controller_classes{
    {
        "vive_controller",
        InputClass{
            XRT_DEVICE_VIVE_WAND,
            {
                XRT_INPUT_VIVE_GRIP_POSE,
                XRT_INPUT_VIVE_AIM_POSE,
                XRT_INPUT_GENERIC_PALM_POSE,
            },
            {
                {"/input/application_menu/click", XRT_INPUT_VIVE_MENU_CLICK},
                {"/input/trackpad/click", XRT_INPUT_VIVE_TRACKPAD_CLICK},
                {"/input/trackpad/touch", XRT_INPUT_VIVE_TRACKPAD_TOUCH},
                {"/input/system/click", XRT_INPUT_VIVE_SYSTEM_CLICK},
                {"/input/trigger/click", XRT_INPUT_VIVE_TRIGGER_CLICK},
                {"/input/trigger/value", XRT_INPUT_VIVE_TRIGGER_VALUE},
                {"/input/grip/click", XRT_INPUT_VIVE_SQUEEZE_CLICK},
                {"/input/trackpad", XRT_INPUT_VIVE_TRACKPAD},
            },
        },
    },
    {
        "index_controller",
        InputClass{
            XRT_DEVICE_INDEX_CONTROLLER,
            {
                XRT_INPUT_INDEX_GRIP_POSE,
                XRT_INPUT_INDEX_AIM_POSE,
                XRT_INPUT_GENERIC_PALM_POSE,
            },
            {
                {"/input/system/click", XRT_INPUT_INDEX_SYSTEM_CLICK},
                {"/input/system/touch", XRT_INPUT_INDEX_SYSTEM_TOUCH},
                {"/input/a/click", XRT_INPUT_INDEX_A_CLICK},
                {"/input/a/touch", XRT_INPUT_INDEX_A_TOUCH},
                {"/input/b/click", XRT_INPUT_INDEX_B_CLICK},
                {"/input/b/touch", XRT_INPUT_INDEX_B_TOUCH},
                {"/input/trigger/click", XRT_INPUT_INDEX_TRIGGER_CLICK},
                {"/input/trigger/touch", XRT_INPUT_INDEX_TRIGGER_TOUCH},
                {"/input/trigger/value", XRT_INPUT_INDEX_TRIGGER_VALUE},
                {"/input/grip/force", XRT_INPUT_INDEX_SQUEEZE_FORCE},
                {"/input/grip/value", XRT_INPUT_INDEX_SQUEEZE_VALUE},
                {"/input/thumbstick/click", XRT_INPUT_INDEX_THUMBSTICK_CLICK},
                {"/input/thumbstick/touch", XRT_INPUT_INDEX_THUMBSTICK_TOUCH},
                {"/input/thumbstick", XRT_INPUT_INDEX_THUMBSTICK},
                {"/input/trackpad/force", XRT_INPUT_INDEX_TRACKPAD_FORCE},
                {"/input/trackpad/touch", XRT_INPUT_INDEX_TRACKPAD_TOUCH},
                {"/input/trackpad", XRT_INPUT_INDEX_TRACKPAD},
            },
        },
    },
    {
        "vive_tracker",
        InputClass{
            XRT_DEVICE_VIVE_TRACKER,
            {
                XRT_INPUT_GENERIC_TRACKER_POSE,
            },
            {
                {"/input/power/click", XRT_INPUT_VIVE_TRACKER_SYSTEM_CLICK},
                {"/input/grip/click", XRT_INPUT_VIVE_TRACKER_SQUEEZE_CLICK},
                {"/input/application_menu/click", XRT_INPUT_VIVE_TRACKER_MENU_CLICK},
                {"/input/trigger/click", XRT_INPUT_VIVE_TRACKER_TRIGGER_CLICK},
                {"/input/thumb/click", XRT_INPUT_VIVE_TRACKER_TRACKPAD_CLICK},
            },
        },
    },
    {
        "tundra_tracker",
        InputClass{
            XRT_DEVICE_VIVE_TRACKER,
            {
                XRT_INPUT_GENERIC_TRACKER_POSE,
            },
            {
                {"/input/power/click", XRT_INPUT_VIVE_TRACKER_SYSTEM_CLICK},
                {"/input/grip/click", XRT_INPUT_VIVE_TRACKER_SQUEEZE_CLICK},
                {"/input/application_menu/click", XRT_INPUT_VIVE_TRACKER_MENU_CLICK},
                {"/input/trigger/click", XRT_INPUT_VIVE_TRACKER_TRIGGER_CLICK},
                {"/input/thumb/click", XRT_INPUT_VIVE_TRACKER_TRACKPAD_CLICK},
            },
        },
    },
};

int64_t
chrono_timestamp_ns()
{
	auto now = std::chrono::steady_clock::now().time_since_epoch();
	int64_t ts = std::chrono::duration_cast<std::chrono::nanoseconds>(now).count();
	return ts;
}

// Template for calling a member function of Device from a free function
template <typename DeviceType, auto Func, typename Ret, typename... Args>
inline Ret
device_bouncer(struct xrt_device *xdev, Args... args)
{
	auto *dev = static_cast<DeviceType *>(xdev);
	return std::invoke(Func, dev, args...);
}

<<<<<<< HEAD
xrt_pose
bone_to_pose(const vr::VRBoneTransform_t &bone)
{
	return xrt_pose{xrt_quat{bone.orientation.x, bone.orientation.y, bone.orientation.z, bone.orientation.w},
	                xrt_vec3{bone.position.v[0], bone.position.v[1], bone.position.v[2]}};
}

=======
// Setting used for brightness in the steamvr section. This isn't defined by the openvr header.
static const char *analog_gain_settings_key = "analogGain";

/**
 * Map a 0-1 (or > 1) brightness value into the analogGain value stored in SteamVR settings.
 */
float
brightness_to_analog_gain(float brightness)
{
	// Lookup table from brightness to analog gain value
	// Courtesy of OyasumiVR, MIT license, Copyright (c) 2022 Raphiiko
	// https://github.com/Raphiiko/OyasumiVR/blob/c9e7fbcc2ea6caa07a8233a75218598087043171/src-ui/app/services/brightness-control/hardware-brightness-drivers/valve-index-hardware-brightness-control-driver.ts#L92
	// TODO: We should support having a lookup table per headset model. If not present, fallback to lerp between the
	// given min and max analog gain. Maybe we can assume 100% brightness = 1.0 analog gain, but we need info from
	// more headsets.
	static const auto lookup = std::map<float, float>{{
	    {0.20, 0.03},  {0.23, 0.04},  {0.26, 0.05},  {0.27, 0.055}, {0.28, 0.06},  {0.30, 0.07},  {0.32, 0.08},
	    {0.33, 0.09},  {0.34, 0.095}, {0.35, 0.1},   {0.36, 0.105}, {0.37, 0.11},  {0.37, 0.115}, {0.38, 0.12},
	    {0.39, 0.125}, {0.40, 0.13},  {0.40, 0.135}, {0.41, 0.14},  {0.42, 0.145}, {0.42, 0.15},  {0.43, 0.155},
	    {0.43, 0.16},  {0.44, 0.165}, {0.45, 0.17},  {0.45, 0.175}, {0.46, 0.18},  {0.46, 0.185}, {0.47, 0.19},
	    {0.48, 0.195}, {0.48, 0.2},   {0.49, 0.21},  {0.53, 0.25},  {0.58, 0.3},   {0.59, 0.315}, {0.60, 0.32},
	    {0.60, 0.33},  {0.61, 0.34},  {0.62, 0.35},  {0.66, 0.4},   {0.69, 0.445}, {0.70, 0.45},  {0.70, 0.46},
	    {0.71, 0.465}, {0.71, 0.47},  {0.71, 0.475}, {0.72, 0.48},  {0.72, 0.49},  {0.73, 0.5},   {0.79, 0.6},
	    {0.85, 0.7},   {0.90, 0.8},   {0.95, 0.9},   {1.00, 1},     {1.50, 1.50},
	}};

	if (const auto upper_it = lookup.upper_bound(brightness); upper_it == lookup.end()) {
		return lookup.rbegin()->second;
	} else if (upper_it == lookup.begin()) {
		return upper_it->second;
	} else {
		// Linearly interpolate between the greater and lower points
		const auto lower_it = std::prev(upper_it);
		const auto brightness_range = (upper_it->first - lower_it->first);
		const auto blend_amount = ((brightness - lower_it->first) / brightness_range);
		return std::lerp(lower_it->second, upper_it->second, blend_amount);
	}

	return brightness;
}
>>>>>>> 723fa681
} // namespace

HmdDevice::HmdDevice(const DeviceBuilder &builder) : Device(builder)
{
	this->name = XRT_DEVICE_GENERIC_HMD;
	this->device_type = XRT_DEVICE_TYPE_HMD;
	this->container_handle = 0;

	inputs_vec = {xrt_input{true, 0, XRT_INPUT_GENERIC_HEAD_POSE, {}}};
	this->inputs = inputs_vec.data();
	this->input_count = inputs_vec.size();

	this->xrt_device::get_view_poses = &device_bouncer<HmdDevice, &HmdDevice::get_view_poses, xrt_result_t>;
#define SETUP_MEMBER_FUNC(name) this->xrt_device::name = &device_bouncer<HmdDevice, &HmdDevice::name>
	SETUP_MEMBER_FUNC(compute_distortion);
	SETUP_MEMBER_FUNC(set_brightness);
	SETUP_MEMBER_FUNC(get_brightness);
#undef SETUP_MEMBER_FUNC
}

ControllerDevice::ControllerDevice(vr::PropertyContainerHandle_t handle, const DeviceBuilder &builder) : Device(builder)
{
	this->device_type = XRT_DEVICE_TYPE_UNKNOWN;
	this->container_handle = handle;

<<<<<<< HEAD
#define SETUP_MEMBER_FUNC(name) this->xrt_device::name = &device_bouncer<ControllerDevice, &ControllerDevice::name>
	SETUP_MEMBER_FUNC(set_output);
	SETUP_MEMBER_FUNC(get_hand_tracking);
#undef SETUP_MEMBER_FUNC

	this->inputs_map["/skeleton/hand/left"] = &hand_tracking_inputs[XRT_HAND_LEFT];
	this->inputs_map["/skeleton/hand/right"] = &hand_tracking_inputs[XRT_HAND_RIGHT];
=======
	this->xrt_device::get_hand_tracking =
	    &device_bouncer<ControllerDevice, &ControllerDevice::get_hand_tracking, xrt_result_t>;
	this->xrt_device::set_output = &device_bouncer<ControllerDevice, &ControllerDevice::set_output, xrt_result_t>;
>>>>>>> 723fa681
}

Device::~Device()
{
	m_relation_history_destroy(&relation_hist);
}

Device::Device(const DeviceBuilder &builder) : xrt_device({}), ctx(builder.ctx), driver(builder.driver)
{
	m_relation_history_create(&relation_hist);
	std::strncpy(this->serial, builder.serial, XRT_DEVICE_NAME_LEN - 1);
	this->serial[XRT_DEVICE_NAME_LEN - 1] = 0;
	this->tracking_origin = ctx.get();
	this->supported.orientation_tracking = true;
	this->supported.position_tracking = true;
	this->supported.hand_tracking = true;
	this->supported.force_feedback = false;
	this->supported.form_factor_check = false;
	this->supported.battery_status = true;
	this->supported.brightness_control = true;

	this->xrt_device::update_inputs = &device_bouncer<Device, &Device::update_inputs, xrt_result_t>;
#define SETUP_MEMBER_FUNC(name) this->xrt_device::name = &device_bouncer<Device, &Device::name>
	SETUP_MEMBER_FUNC(get_tracked_pose);
	SETUP_MEMBER_FUNC(get_battery_status);
#undef SETUP_MEMBER_FUNC

	this->xrt_device::destroy = [](xrt_device *xdev) {
		auto *dev = static_cast<Device *>(xdev);
		dev->driver->Deactivate();
		delete dev;
	};

	init_chaperone(builder.steam_install);
}

// NOTE: No operations that would force inputs_vec or finger_inputs_vec to reallocate (such as insertion)
// should be done after this function is called, otherwise the pointers in inputs_map/finger_inputs_map
// would be invalidated.
void
ControllerDevice::set_input_class(const InputClass *input_class)
{
	// this should only be called once
	assert(inputs_vec.empty());
	this->input_class = input_class;

	// reserve to ensure our pointers don't get invalidated
	inputs_vec.reserve(input_class->poses.size() + input_class->non_poses.size() + 1);
	for (xrt_input_name input : input_class->poses) {
		inputs_vec.push_back({true, 0, input, {}});
	}
	for (const auto &[path, input] : input_class->non_poses) {
		assert(inputs_vec.capacity() >= inputs_vec.size() + 1);
		inputs_vec.push_back({true, 0, input, {}});
		inputs_map.insert({path, &inputs_vec.back()});
	}

<<<<<<< HEAD
=======
	has_index_hand_tracking = debug_get_bool_option_lh_emulate_hand() && !input_class->finger_curls.empty();
	if (has_index_hand_tracking) {
		finger_inputs_vec.reserve(input_class->finger_curls.size());
		for (const auto &[path, finger] : input_class->finger_curls) {
			assert(finger_inputs_vec.capacity() >= finger_inputs_vec.size() + 1);
			finger_inputs_vec.push_back({0, finger, 0.f});
			finger_inputs_map.insert({path, &finger_inputs_vec.back()});
		}
		assert(inputs_vec.capacity() >= inputs_vec.size() + 1);
		inputs_vec.push_back({true, 0, XRT_INPUT_HT_CONFORMING_LEFT, {}});
		inputs_map.insert({std::string_view("HAND"), &inputs_vec.back()});
	}

>>>>>>> 723fa681
	this->inputs = inputs_vec.data();
	this->input_count = inputs_vec.size();
}

xrt_hand
ControllerDevice::get_xrt_hand()
{
	switch (this->device_type) {
	case XRT_DEVICE_TYPE_LEFT_HAND_CONTROLLER: {
		return xrt_hand::XRT_HAND_LEFT;
	}
	case XRT_DEVICE_TYPE_RIGHT_HAND_CONTROLLER: {
		return xrt_hand::XRT_HAND_RIGHT;
	}
	default: DEV_ERR("Device %s cannot be tracked as a hand!", serial); return xrt_hand::XRT_HAND_LEFT;
	}
}

void
ControllerDevice::set_active_hand(xrt_hand hand)
{
	this->skeleton_hand = hand;
}

namespace {
xrt_quat
from_euler_angles(float x, float y, float z)
{
	const xrt_vec3 v{x, y, z};
	xrt_quat out;
	math_quat_from_euler_angles(&v, &out);
	return out;
}

constexpr float pi = std::numbers::pi_v<float>;
constexpr float frac_pi_2 = pi / 2.0f;

// OpenVR skeletal poses are defined with the palms facing each other, but OpenXR
// hand tracking is defined with the palms facing down. These per hand rotations
// are necessary to translate to what OpenXR expects.
const xrt_quat right_hand_rotate = from_euler_angles(0.0f, frac_pi_2, 0.0f);
const xrt_quat left_hand_rotate = from_euler_angles(0.0f, frac_pi_2, pi);

xrt_quat
right_wrist_rotate_init()
{
	const xrt_quat rot1 = from_euler_angles(0.0f, 0.0f, frac_pi_2);
	const xrt_quat rot2 = from_euler_angles(0.0f, pi, 0.0f);
	xrt_quat ret;
	math_quat_rotate(&rot1, &rot2, &ret);
	return ret;
}
xrt_quat
left_wrist_rotate_init()
{
	const xrt_quat rot1 = from_euler_angles(pi, 0.0f, 0.0f);
	const xrt_quat rot2 = from_euler_angles(0.0f, 0.0f, -frac_pi_2);
	xrt_quat ret;
	math_quat_rotate(&rot1, &rot2, &ret);
	return ret;
}

const xrt_quat right_wrist_rotate = right_wrist_rotate_init();
const xrt_quat left_wrist_rotate = left_wrist_rotate_init();

xrt_pose
generate_palm_pose(const xrt_pose &metacarpal_pose, const xrt_pose &proximal_pose)
{
	// OpenVR doesn't provide a palm joint, but the OpenXR palm is in the middle of
	// the metacarpal and proximal bones of the middle finger,
	// so we'll interpolate between them to generate it.
	xrt_pose pose;
	math_pose_interpolate(&metacarpal_pose, &proximal_pose, 0.5, &pose);
	// Use metacarpal orientation, because the palm shouldn't really rotate
	pose.orientation = metacarpal_pose.orientation;
	return pose;
}

} // namespace

void
ControllerDevice::set_skeleton(std::span<const vr::VRBoneTransform_t> bones,
                               xrt_hand hand,
                               bool is_simulated,
                               const char *path)
{
	assert(bones.size() == eBone_Count);
	generate_palm_pose_offset(bones, hand);
	if (!is_simulated && debug_get_bool_option_lh_emulate_hand()) {
		assert(inputs_vec.capacity() >= inputs_vec.size() + 1);
		const xrt_input_name tracker_name = (hand == XRT_HAND_RIGHT) ? XRT_INPUT_GENERIC_HAND_TRACKING_RIGHT
		                                                             : XRT_INPUT_GENERIC_HAND_TRACKING_LEFT;
		inputs_vec.push_back({true, 0, tracker_name, {}});
		inputs_map.insert({path, &inputs_vec.back()});
		this->input_count = inputs_vec.size();
		has_hand_tracking = true;
	}
}

void
ControllerDevice::generate_palm_pose_offset(std::span<const vr::VRBoneTransform_t> bones, xrt_hand hand)
{
	// The palm pose offset is generated from the OpenVR provided skeleton.
	// https://github.com/ValveSoftware/openvr/blob/master/docs/Driver_API_Documentation.md#notes-on-the-skeleton

	xrt_pose root = bone_to_pose(bones[eBone_Root]);
	xrt_pose wrist = bone_to_pose(bones[eBone_Wrist]);
	xrt_pose metacarpal = bone_to_pose(bones[eBone_MiddleFinger0]);
	xrt_pose proximal = bone_to_pose(bones[eBone_MiddleFinger1]);

	// The skeleton pose is given with the Root bone as origin.
	// To convert from this, according to OpenVR docs we transform the wrist
	// and then counter-transform the metacarpals
	xrt_pose root_inv;
	math_pose_invert(&root, &root_inv);
	math_pose_transform(&root_inv, &wrist, &wrist);
	math_pose_transform(&root, &metacarpal, &metacarpal);
	math_pose_transform(&wrist, &metacarpal, &metacarpal);
	math_pose_transform(&metacarpal, &proximal, &proximal);

	xrt_pose palm_offset = generate_palm_pose(metacarpal, proximal);
	xrt_quat palm_rotate = from_euler_angles(0.0f, 0.0f, frac_pi_2);

	switch (hand) {
	case XRT_HAND_LEFT: {
		math_quat_rotate(&palm_offset.orientation, &left_hand_rotate, &palm_offset.orientation);
		math_quat_invert(&palm_rotate, &palm_rotate);
		break;
	}
	case XRT_HAND_RIGHT: {
		math_quat_rotate(&palm_offset.orientation, &right_hand_rotate, &palm_offset.orientation);
		break;
	}
	}
	math_quat_rotate(&palm_offset.orientation, &palm_rotate, &palm_offset.orientation);

	// For controllers like the Vive Wands which can be in any hand, it will store both the left hand
	// and the right hand skeletons, so we need to store both.
	palm_offsets[hand] = palm_offset;
}

void
ControllerDevice::update_skeleton_transforms(std::span<const vr::VRBoneTransform_t> bones)
{
	if (!has_hand_tracking) {
		return;
	}

	assert(bones.size() == eBone_Count);

	xrt_hand_joint_set joint_set;
	int64_t ts;
	if (!m_relation_history_get_latest(relation_hist, &ts, &joint_set.hand_pose)) {
		return;
	}
	joint_set.is_active = true;
	auto &joints = joint_set.values.hand_joint_set_default;

	xrt_pose root = bone_to_pose(bones[eBone_Root]);
	xrt_pose wrist = bone_to_pose(bones[eBone_Wrist]);

	// Here we're doing the same transformation as seen in set_skeleton.
	xrt_pose root_inv;
	math_pose_invert(&root, &root_inv);
	math_pose_transform(&root_inv, &wrist, &wrist);

	constexpr auto valid_flags = (enum xrt_space_relation_flags)(
	    XRT_SPACE_RELATION_POSITION_VALID_BIT | XRT_SPACE_RELATION_ORIENTATION_VALID_BIT |
	    XRT_SPACE_RELATION_POSITION_TRACKED_BIT | XRT_SPACE_RELATION_ORIENTATION_TRACKED_BIT);

	xrt_pose wrist_xr = wrist;

	switch (skeleton_hand) {
	case XRT_HAND_LEFT: {
		math_quat_rotate(&wrist_xr.orientation, &left_wrist_rotate, &wrist_xr.orientation);
		break;
	}
	case XRT_HAND_RIGHT: {
		math_quat_rotate(&wrist_xr.orientation, &right_wrist_rotate, &wrist_xr.orientation);
		break;
	}
	}

	joints[XRT_HAND_JOINT_WRIST].relation.pose = wrist_xr;
	joints[XRT_HAND_JOINT_WRIST].relation.relation_flags = valid_flags;

	xrt_pose parent_pose;
	for (int joint = XRT_HAND_JOINT_THUMB_METACARPAL; joint <= XRT_HAND_JOINT_LITTLE_TIP; ++joint) {
		// Luckily openvr and openxr joint values match
		xrt_pose pose = bone_to_pose(bones[joint]);
		joints[joint].relation.relation_flags = valid_flags;

		if (u_hand_joint_is_metacarpal((xrt_hand_joint)joint)) {
			// Counter transform metacarpals
			math_pose_transform(&root, &pose, &pose);
			math_pose_transform(&wrist, &pose, &pose);
		} else {
			math_pose_transform(&parent_pose, &pose, &pose);
		}

		parent_pose = pose;

		// Rotate joint to OpenXR orientation
		switch (skeleton_hand) {
		case XRT_HAND_LEFT: math_quat_rotate(&pose.orientation, &left_hand_rotate, &pose.orientation); break;
		case XRT_HAND_RIGHT: math_quat_rotate(&pose.orientation, &right_hand_rotate, &pose.orientation); break;
		}
		joints[joint].relation.pose = pose;
	}

	joints[XRT_HAND_JOINT_PALM].relation.relation_flags = valid_flags;
	joints[XRT_HAND_JOINT_PALM].relation.pose =
	    generate_palm_pose(joints[XRT_HAND_JOINT_MIDDLE_METACARPAL].relation.pose,
	                       joints[XRT_HAND_JOINT_MIDDLE_PROXIMAL].relation.pose);

	u_hand_joints_apply_joint_width(&joint_set);
	this->joint_set = joint_set;
}

xrt_input *
Device::get_input_from_name(const std::string_view name)
{
	static const std::array ignore_inputs = {"/input/finger/index"sv, "/input/finger/middle"sv,
	                                         "/input/finger/ring"sv, "/input/finger/pinky"sv,
	                                         "/input/grip/touch"sv};

	// Return nullptr without any other output to suppress a pile of useless warnings found below.
	if (std::ranges::find(ignore_inputs, name) != std::ranges::end(ignore_inputs)) {
		return nullptr;
	}
	auto input = inputs_map.find(name);
	if (input == inputs_map.end()) {
		DEV_WARN("requested unknown input name %s for device %s", std::string(name).c_str(), serial);
		return nullptr;
	}
	return input->second;
}

void
ControllerDevice::set_haptic_handle(vr::VRInputComponentHandle_t handle)
{
	// this should only be set once
	assert(output == nullptr);
	DEV_DEBUG("setting haptic handle for %" PRIu64, handle);
	haptic_handle = handle;
	xrt_output_name name;
	switch (this->name) {
	case XRT_DEVICE_VIVE_WAND: {
		name = XRT_OUTPUT_NAME_VIVE_HAPTIC;
		break;
	}
	case XRT_DEVICE_INDEX_CONTROLLER: {
		name = XRT_OUTPUT_NAME_INDEX_HAPTIC;
		break;
	}
	case XRT_DEVICE_VIVE_TRACKER: {
		name = XRT_OUTPUT_NAME_VIVE_TRACKER_HAPTIC;
		break;
	}
	default: {
		DEV_WARN("Unknown device name (%u), haptics will not work", this->name);
		return;
	}
	}
	output = std::make_unique<xrt_output>(xrt_output{name});
	this->output_count = 1;
	this->outputs = output.get();
}

xrt_result_t
Device::update_inputs()
{
	std::lock_guard<std::mutex> lock(frame_mutex);
	ctx->maybe_run_frame(++current_frame);
	return XRT_SUCCESS;
}

<<<<<<< HEAD
void
=======
IndexFingerInput *
ControllerDevice::get_finger_from_name(const std::string_view name)
{
	auto finger = finger_inputs_map.find(name);
	if (finger == finger_inputs_map.end()) {
		DEV_WARN("requested unknown finger name %s for device %s", std::string(name).c_str(), serial);
		return nullptr;
	}
	return finger->second;
}

xrt_result_t
>>>>>>> 723fa681
ControllerDevice::get_hand_tracking(enum xrt_input_name name,
                                    int64_t desired_timestamp_ns,
                                    struct xrt_hand_joint_set *out_value,
                                    int64_t *out_timestamp_ns)
{
<<<<<<< HEAD
	if (!has_hand_tracking) {
		return;
	}

	*out_value = joint_set;
	*out_timestamp_ns = desired_timestamp_ns;
=======
	if (!has_index_hand_tracking)
		return XRT_ERROR_NOT_IMPLEMENTED;
	update_hand_tracking(desired_timestamp_ns, out_value);
	out_value->is_active = true;
	hand_tracking_timestamp = desired_timestamp_ns;
	*out_timestamp_ns = hand_tracking_timestamp;
	return XRT_SUCCESS;
>>>>>>> 723fa681
}

void
Device::get_pose(uint64_t at_timestamp_ns, xrt_space_relation *out_relation)
{
	m_relation_history_get(this->relation_hist, at_timestamp_ns, out_relation);
}

xrt_result_t
Device::get_battery_status(bool *out_present, bool *out_charging, float *out_charge)
{
	*out_present = this->provides_battery_status;
	*out_charging = this->charging;
	*out_charge = this->charge;
	return XRT_SUCCESS;
}

xrt_result_t
HmdDevice::get_brightness(float *out_brightness)
{
	*out_brightness = this->brightness;
	return XRT_SUCCESS;
}

xrt_result_t
HmdDevice::set_brightness(float brightness, bool relative)
{
	constexpr auto min_brightness = 0.2f;
	constexpr auto max_brightness = 1.5f;

	const auto target_brightness = relative ? (this->brightness + brightness) : brightness;
	this->brightness = std::clamp(target_brightness, min_brightness, max_brightness);
	const auto analog_gain =
	    std::clamp(brightness_to_analog_gain(this->brightness), analog_gain_range.min, analog_gain_range.max);
	ctx->settings.SetFloat(vr::k_pch_SteamVR_Section, analog_gain_settings_key, analog_gain);
	return XRT_SUCCESS;
}

xrt_result_t
HmdDevice::get_tracked_pose(xrt_input_name name, uint64_t at_timestamp_ns, xrt_space_relation *out_relation)
{
	switch (name) {
	case XRT_INPUT_GENERIC_HEAD_POSE: Device::get_pose(at_timestamp_ns, out_relation); break;
	default: U_LOG_XDEV_UNSUPPORTED_INPUT(this, ctx->log_level, name); return XRT_ERROR_INPUT_UNSUPPORTED;
	}

	return XRT_SUCCESS;
}

xrt_result_t
ControllerDevice::get_tracked_pose(xrt_input_name name, uint64_t at_timestamp_ns, xrt_space_relation *out_relation)
{
	xrt_space_relation rel = {};
	Device::get_pose(at_timestamp_ns, &rel);

	xrt_pose pose_offset = XRT_POSE_IDENTITY;

	if (name == XRT_INPUT_GENERIC_PALM_POSE) {
		if (!palm_offsets[skeleton_hand].has_value()) {
			DEV_ERR("%s hand skeleton has not been initialized",
			        skeleton_hand == XRT_HAND_LEFT ? "left" : "right");
			*out_relation = XRT_SPACE_RELATION_ZERO;
			return XRT_SUCCESS;
		}
		pose_offset = *palm_offsets[skeleton_hand];
	} else {
		vive_poses_get_pose_offset(input_class->name, device_type, name, &pose_offset);
	}
	xrt_relation_chain relchain = {};

	m_relation_chain_push_pose(&relchain, &pose_offset);
	m_relation_chain_push_relation(&relchain, &rel);
	m_relation_chain_resolve(&relchain, out_relation);

	struct xrt_pose *p = &out_relation->pose;
	DEV_DEBUG("controller %u: GET_POSITION (%f %f %f) GET_ORIENTATION (%f, %f, %f, %f)", name, p->position.x,
	          p->position.y, p->position.z, p->orientation.x, p->orientation.y, p->orientation.z, p->orientation.w);

	return XRT_SUCCESS;
}

xrt_result_t
ControllerDevice::set_output(xrt_output_name name, const xrt_output_value *value)

{
	const auto &vib = value->vibration;
	if (vib.amplitude == 0.0)
		return XRT_SUCCESS;
	vr::VREvent_HapticVibration_t event;
	event.containerHandle = container_handle;
	event.componentHandle = haptic_handle;
	event.fDurationSeconds = (float)vib.duration_ns / 1e9f;
	// 0.0f in OpenXR means let the driver determine a frequency, but
	// in OpenVR means no haptic, so let's set a reasonable default.
	float frequency = vib.frequency;
	if (frequency == 0.0) {
		frequency = 200.0f;
	}

	event.fFrequency = frequency;
	event.fAmplitude = vib.amplitude;

	ctx->add_haptic_event(event);
	return XRT_SUCCESS;
}

void
HmdDevice::SetDisplayEyeToHead(uint32_t unWhichDevice,
                               const vr::HmdMatrix34_t &eyeToHeadLeft,
                               const vr::HmdMatrix34_t &eyeToHeadRight)
{
	xrt_matrix_3x3 leftEye_prequat;
	xrt_matrix_3x3 rightEye_prequat;

	xrt_pose leftEye_postquat;
	xrt_pose rightEye_postquat;

	// This is a HmdMatrix34 to xrt_matrix_3x3 copy.
	for (int i = 0; i < 3; ++i) {
		for (int j = 0; j < 3; ++j) {
			leftEye_prequat.v[i * 3 + j] = eyeToHeadLeft.m[i][j];
			rightEye_prequat.v[i * 3 + j] = eyeToHeadRight.m[i][j];
		}
	}

	math_quat_from_matrix_3x3(&leftEye_prequat, &leftEye_postquat.orientation);
	math_quat_from_matrix_3x3(&rightEye_prequat, &rightEye_postquat.orientation);
	leftEye_postquat.position.x = eyeToHeadLeft.m[0][3];
	leftEye_postquat.position.y = eyeToHeadLeft.m[1][3];
	leftEye_postquat.position.z = eyeToHeadLeft.m[2][3];

	rightEye_postquat.position.x = eyeToHeadRight.m[0][3];
	rightEye_postquat.position.y = eyeToHeadRight.m[1][3];
	rightEye_postquat.position.z = eyeToHeadRight.m[2][3];

	this->eye[0].orientation = leftEye_postquat.orientation;
	this->eye[0].position = leftEye_postquat.position;
	this->eye[1].orientation = rightEye_postquat.orientation;
	this->eye[1].position = rightEye_postquat.position;
}

xrt_result_t
HmdDevice::get_view_poses(const xrt_vec3 *default_eye_relation,
                          uint64_t at_timestamp_ns,
                          uint32_t view_count,
                          xrt_space_relation *out_head_relation,
                          xrt_fov *out_fovs,
                          xrt_pose *out_poses)
{
	struct xrt_vec3 eye_relation = *default_eye_relation;
	eye_relation.x = ipd;

	xrt_result_t xret = u_device_get_view_poses( //
	    this,                                    //
	    &eye_relation,                           //
	    at_timestamp_ns,                         //
	    view_count,                              //
	    out_head_relation,                       //
	    out_fovs,                                //
	    out_poses);                              //
	if (xret != XRT_SUCCESS) {
		return xret;
	}

	out_poses[0].orientation = this->eye[0].orientation;
	out_poses[0].position.z = this->eye[0].position.z;
	out_poses[0].position.y = this->eye[0].position.y;
	out_poses[1].orientation = this->eye[1].orientation;
	out_poses[1].position.z = this->eye[1].position.z;
	out_poses[1].position.y = this->eye[1].position.y;

	return XRT_SUCCESS;
}

bool
HmdDevice::compute_distortion(uint32_t view, float u, float v, xrt_uv_triplet *out_result)
{
	vr::EVREye eye = (view == 0) ? vr::Eye_Left : vr::Eye_Right;
	vr::DistortionCoordinates_t coords = this->hmd_parts->display->ComputeDistortion(eye, u, v);
	out_result->r = {coords.rfRed[0], coords.rfRed[1]};
	out_result->g = {coords.rfGreen[0], coords.rfGreen[1]};
	out_result->b = {coords.rfBlue[0], coords.rfBlue[1]};
	return true;
}

void
HmdDevice::set_hmd_parts(std::unique_ptr<Parts> parts)
{
	{
		std::lock_guard lk(hmd_parts_mut);
		hmd_parts = std::move(parts);
		this->hmd = &hmd_parts->base;
	}
	hmd_parts_cv.notify_all();
}

namespace {
xrt_quat
copy_quat(const vr::HmdQuaternion_t &quat)
{
	return xrt_quat{(float)quat.x, (float)quat.y, (float)quat.z, (float)quat.w};
}

xrt_vec3
copy_vec3(const double (&vec)[3])
{
	return xrt_vec3{(float)vec[0], (float)vec[1], (float)vec[2]};
}

xrt_pose
copy_pose(const vr::HmdQuaternion_t &orientation, const double (&position)[3])
{
	return xrt_pose{copy_quat(orientation), copy_vec3(position)};
}
} // namespace

void
Device::init_chaperone(const std::string &steam_install)
{
	static bool initialized = false;
	if (initialized)
		return;

	initialized = true;

	// Lighthouse driver seems to create a lighthousedb.json and a chaperone_info.vrchap (which is json)
	// We will use the known_universes from the lighthousedb.json to match to a universe from chaperone_info.vrchap

	using xrt::auxiliary::util::json::JSONNode;
	auto lighthousedb = JSONNode::loadFromFile(steam_install + "/config/lighthouse/lighthousedb.json");
	if (lighthousedb.isInvalid()) {
		DEV_ERR("Couldn't load lighthousedb file, playspace center will be off - was Room Setup run?");
		return;
	}
	auto chap_info = JSONNode::loadFromFile(steam_install + "/config/chaperone_info.vrchap");
	if (chap_info.isInvalid()) {
		DEV_ERR("Couldn't load chaperone info, playspace center will be off - was Room Setup run?");
		return;
	}

	JSONNode info = {};
	bool universe_found = false;

	// XXX: This may be broken if there are multiple known universes - how do we determine which to use then?
	auto known_universes = lighthousedb["known_universes"].asArray();
	for (auto &universe : known_universes) {
		const std::string id = universe["id"].asString();
		for (const JSONNode &u : chap_info["universes"].asArray()) {
			if (u["universeID"].asString() == id) {
				DEV_INFO("Found info for universe %s", id.c_str());
				info = u;
				universe_found = true;
				break;
			}
		}
		if (universe_found) {
			break;
		}
	}

	if (info.isInvalid()) {
		DEV_ERR("Couldn't find chaperone info for any known universe, playspace center will be off");
		return;
	}

	std::vector<JSONNode> translation_arr = info["standing"]["translation"].asArray();

	// If the array is missing elements, add zero.
	for (size_t i = translation_arr.size(); i < 3; i++) {
		translation_arr.push_back(JSONNode("0.0"));
	}

	const double yaw = info["standing"]["yaw"].asDouble();
	const xrt_vec3 yaw_axis{0.0, -1.0, 0.0};
	math_quat_from_angle_vector(static_cast<float>(yaw), &yaw_axis, &chaperone.orientation);
	chaperone.position = copy_vec3({
	    translation_arr[0].asDouble(),
	    translation_arr[1].asDouble(),
	    translation_arr[2].asDouble(),
	});
	math_quat_rotate_vec3(&chaperone.orientation, &chaperone.position, &chaperone.position);
	DEV_INFO("Initialized chaperone data.");
}

inline xrt_space_relation_flags
operator|(xrt_space_relation_flags a, xrt_space_relation_flags b)
{
	return static_cast<xrt_space_relation_flags>(static_cast<uint32_t>(a) | static_cast<uint32_t>(b));
}

inline xrt_space_relation_flags &
operator|=(xrt_space_relation_flags &a, xrt_space_relation_flags b)
{
	a = a | b;
	return a;
}

void
Device::update_pose(const vr::DriverPose_t &newPose) const
{
	xrt_space_relation relation = {};
	// These relation hookups are a bit seat of the pants however they produce good full body track results
	// especially when occluded from basestations linear drift off into space is minimized.
	if (newPose.deviceIsConnected) {
		relation.relation_flags |= xrt_space_relation_flags::XRT_SPACE_RELATION_ORIENTATION_TRACKED_BIT |
		                           xrt_space_relation_flags::XRT_SPACE_RELATION_POSITION_TRACKED_BIT;
	}
	if (newPose.poseIsValid) {
		relation.relation_flags |= xrt_space_relation_flags::XRT_SPACE_RELATION_LINEAR_VELOCITY_VALID_BIT |
		                           xrt_space_relation_flags::XRT_SPACE_RELATION_ANGULAR_VELOCITY_VALID_BIT;
	}
	if (newPose.result == vr::TrackingResult_Running_OK) {
		relation.relation_flags |= xrt_space_relation_flags::XRT_SPACE_RELATION_POSITION_VALID_BIT |
		                           xrt_space_relation_flags::XRT_SPACE_RELATION_ORIENTATION_VALID_BIT;
	}

	// The driver still outputs good pose data regardless of the pose results above
	relation.pose = copy_pose(newPose.qRotation, newPose.vecPosition);
	relation.linear_velocity = copy_vec3(newPose.vecVelocity);
	relation.angular_velocity = copy_vec3(newPose.vecAngularVelocity);

	math_quat_rotate_vec3(&relation.pose.orientation, &relation.angular_velocity, &relation.angular_velocity);

	// apply over local transform
	const xrt_pose local = copy_pose(newPose.qDriverFromHeadRotation, newPose.vecDriverFromHeadTranslation);
	math_pose_transform(&relation.pose, &local, &relation.pose);

	// apply world transform
	const xrt_pose world = copy_pose(newPose.qWorldFromDriverRotation, newPose.vecWorldFromDriverTranslation);
	math_pose_transform(&world, &relation.pose, &relation.pose);
	math_quat_rotate_vec3(&world.orientation, &relation.linear_velocity, &relation.linear_velocity);
	math_quat_rotate_vec3(&world.orientation, &relation.angular_velocity, &relation.angular_velocity);

	// apply chaperone transform
	math_pose_transform(&chaperone, &relation.pose, &relation.pose);
	math_quat_rotate_vec3(&chaperone.orientation, &relation.linear_velocity, &relation.linear_velocity);
	math_quat_rotate_vec3(&chaperone.orientation, &relation.angular_velocity, &relation.angular_velocity);

	const uint64_t ts = chrono_timestamp_ns() + static_cast<uint64_t>(newPose.poseTimeOffset * 1000000.0);

	m_relation_history_push(relation_hist, &relation, ts);
}

void
Device::handle_properties(const vr::PropertyWrite_t *batch, uint32_t count)
{
	for (uint32_t i = 0; i < count; ++i) {
		handle_property_write(batch[i]);
	}
}

void
HmdDevice::set_nominal_frame_interval(uint64_t interval_ns)
{
	auto set = [this, interval_ns] { hmd_parts->base.screens[0].nominal_frame_interval_ns = interval_ns; };

	if (hmd_parts) {
		set();
	} else {
		std::thread t([this, set] {
			std::unique_lock lk(hmd_parts_mut);
			hmd_parts_cv.wait(lk, [this] { return hmd_parts != nullptr; });
			set();
		});
		t.detach();
	}
}

namespace {
// From openvr driver documentation
// (https://github.com/ValveSoftware/openvr/blob/master/docs/Driver_API_Documentation.md#Input-Profiles):
// "Input profiles are expected to be a valid JSON file,
// and should be located: <driver_name>/resources/input/<device_name>_profile.json"
// So we will just parse the file name to get the device name.
std::string_view
parse_profile(std::string_view path)
{
	size_t name_start_idx = path.find_last_of('/') + 1;
	size_t name_end_idx = path.find_last_of('_');
	return path.substr(name_start_idx, name_end_idx - name_start_idx);
}
} // namespace

void
Device::handle_property_write(const vr::PropertyWrite_t &prop)
{
	switch (prop.prop) {
	case vr::Prop_ManufacturerName_String: {
		this->manufacturer = std::string(static_cast<char *>(prop.pvBuffer), prop.unBufferSize);
		if (!this->model.empty()) {
			std::snprintf(this->str, std::size(this->str), "%s %s", this->manufacturer.c_str(),
			              this->model.c_str());
		}
		break;
	}
	case vr::Prop_ModelNumber_String: {
		this->model = std::string(static_cast<char *>(prop.pvBuffer), prop.unBufferSize);
		if (!this->manufacturer.empty()) {
			std::snprintf(this->str, std::size(this->str), "%s %s", this->manufacturer.c_str(),
			              this->model.c_str());
		}
		break;
	}
	default: {
		DEV_DEBUG("Unhandled property: %i", prop.prop);
		break;
	}
	}
}

void
HmdDevice::handle_property_write(const vr::PropertyWrite_t &prop)
{
	switch (prop.prop) {
	case vr::Prop_DisplayFrequency_Float: {
		assert(prop.unBufferSize == sizeof(float));
		float freq = *static_cast<float *>(prop.pvBuffer);
		set_nominal_frame_interval((1.f / freq) * 1e9f);
		break;
	}
	case vr::Prop_UserIpdMeters_Float: {
		if (*static_cast<float *>(prop.pvBuffer) != 0) {
			ipd = *static_cast<float *>(prop.pvBuffer);
		}
		break;
	}
	case vr::Prop_SecondsFromVsyncToPhotons_Float: {
		vsync_to_photon_ns = *static_cast<float *>(prop.pvBuffer) * 1e9f;
		break;
	}
	case vr::Prop_DeviceProvidesBatteryStatus_Bool: {
		float supported = *static_cast<bool *>(prop.pvBuffer);
		this->provides_battery_status = supported;
		DEV_DEBUG("Has battery status: HMD: %s", supported ? "true" : "false");
		break;
	}
	case vr::Prop_DeviceIsCharging_Bool: {
		float charging = *static_cast<bool *>(prop.pvBuffer);
		this->charging = charging;
		DEV_DEBUG("Charging: HMD: %s", charging ? "true" : "false");
		break;
	}
	case vr::Prop_DeviceBatteryPercentage_Float: {
		float bat = *static_cast<float *>(prop.pvBuffer);
		this->charge = bat;
		DEV_DEBUG("Battery: HMD: %f", bat);
		break;
	}
	case vr::Prop_DisplaySupportsAnalogGain_Bool: {
		this->supported.brightness_control = *static_cast<bool *>(prop.pvBuffer);
		break;
	}
	case vr::Prop_DisplayMinAnalogGain_Float: {
		this->analog_gain_range.min = *static_cast<float *>(prop.pvBuffer);
		break;
	}
	case vr::Prop_DisplayMaxAnalogGain_Float: {
		this->analog_gain_range.max = *static_cast<float *>(prop.pvBuffer);
		break;
	}
	default: {
		Device::handle_property_write(prop);
		break;
	}
	}
}

void
ControllerDevice::handle_property_write(const vr::PropertyWrite_t &prop)
{
	switch (prop.prop) {
	case vr::Prop_InputProfilePath_String: {
		std::string_view profile =
		    parse_profile(std::string_view(static_cast<char *>(prop.pvBuffer), prop.unBufferSize));
		auto input_class = controller_classes.find(profile);
		if (input_class == controller_classes.end()) {
			DEV_ERR("Could not find input class for controller profile %s", std::string(profile).c_str());
		} else {
			this->name = input_class->second.name;
			set_input_class(&input_class->second);
		}
		break;
	}
	case vr::Prop_ModelNumber_String: {
		using namespace std::literals::string_view_literals;
		vr::PropertyWrite_t fixedProp = prop;
		const std::string_view name = {static_cast<char *>(prop.pvBuffer), prop.unBufferSize};
		if (name == "SlimeVR Virtual Tracker\0"sv) {
			static const InputClass input_class = {
			    XRT_DEVICE_VIVE_TRACKER, {XRT_INPUT_GENERIC_TRACKER_POSE}, {}};
			this->name = input_class.name;
			set_input_class(&input_class);
			this->manufacturer = name.substr(0, name.find_first_of(' '));
			fixedProp.pvBuffer = (char *)fixedProp.pvBuffer + this->manufacturer.size() +
			                     (this->manufacturer.size() != name.size());
			fixedProp.unBufferSize = name.end() - (char *)fixedProp.pvBuffer;
		}
		Device::handle_property_write(fixedProp);
		break;
	}
	case vr::Prop_ControllerRoleHint_Int32: {
		vr::ETrackedControllerRole role = *static_cast<vr::ETrackedControllerRole *>(prop.pvBuffer);
		switch (role) {
		case vr::TrackedControllerRole_Invalid: {
			this->device_type = XRT_DEVICE_TYPE_ANY_HAND_CONTROLLER;
			break;
		}
		case vr::TrackedControllerRole_RightHand: {
			this->device_type = XRT_DEVICE_TYPE_RIGHT_HAND_CONTROLLER;
<<<<<<< HEAD
			set_active_hand(XRT_HAND_RIGHT);
=======
			set_hand_tracking_hand(XRT_INPUT_HT_CONFORMING_RIGHT);
>>>>>>> 723fa681
			break;
		}
		case vr::TrackedControllerRole_LeftHand: {
			this->device_type = XRT_DEVICE_TYPE_LEFT_HAND_CONTROLLER;
<<<<<<< HEAD
			set_active_hand(XRT_HAND_LEFT);
=======
			set_hand_tracking_hand(XRT_INPUT_HT_CONFORMING_LEFT);
>>>>>>> 723fa681
			break;
		}
		case vr::TrackedControllerRole_OptOut: {
			this->device_type = XRT_DEVICE_TYPE_GENERIC_TRACKER;
			break;
		}
		default: {
			this->device_type = XRT_DEVICE_TYPE_UNKNOWN;
			DEV_WARN("requested unimplemented role hint %i", this->device_type);
			break;
		}
		}
		break;
	}
	case vr::Prop_DeviceProvidesBatteryStatus_Bool: {
		float supported = *static_cast<bool *>(prop.pvBuffer);
		const char *name;
		switch (this->device_type) {
		case XRT_DEVICE_TYPE_LEFT_HAND_CONTROLLER: {
			name = "Left";
			break;
		}
		case XRT_DEVICE_TYPE_RIGHT_HAND_CONTROLLER: {
			name = "Right";
			break;
		}
		default: {
			name = "Unknown";
			break;
		}
		}
		this->provides_battery_status = supported;
		DEV_DEBUG("Has battery status: %s: %s", name, supported ? "true" : "false");
		break;
	}
	case vr::Prop_DeviceIsCharging_Bool: {
		float charging = *static_cast<bool *>(prop.pvBuffer);
		const char *name;
		switch (this->device_type) {
		case XRT_DEVICE_TYPE_LEFT_HAND_CONTROLLER: {
			name = "Left";
			break;
		}
		case XRT_DEVICE_TYPE_RIGHT_HAND_CONTROLLER: {
			name = "Right";
			break;
		}
		default: {
			name = "Unknown";
		}
		}
		this->charging = charging;
		DEV_DEBUG("Charging: %s: %s", name, charging ? "true" : "false");
		break;
	}
	case vr::Prop_DeviceBatteryPercentage_Float: {
		float bat = *static_cast<float *>(prop.pvBuffer);
		const char *name;
		switch (this->device_type) {
		case XRT_DEVICE_TYPE_LEFT_HAND_CONTROLLER: {
			name = "Left";
			break;
		}
		case XRT_DEVICE_TYPE_RIGHT_HAND_CONTROLLER: {
			name = "Right";
			break;
		}
		default: {
			name = "Unknown";
		}
		}
		this->charge = bat;
		DEV_DEBUG("Battery: %s: %f", name, bat);
		break;
	}
	default: {
		Device::handle_property_write(prop);
		break;
	}
	}
}<|MERGE_RESOLUTION|>--- conflicted
+++ resolved
@@ -192,7 +192,6 @@
 	return std::invoke(Func, dev, args...);
 }
 
-<<<<<<< HEAD
 xrt_pose
 bone_to_pose(const vr::VRBoneTransform_t &bone)
 {
@@ -200,48 +199,6 @@
 	                xrt_vec3{bone.position.v[0], bone.position.v[1], bone.position.v[2]}};
 }
 
-=======
-// Setting used for brightness in the steamvr section. This isn't defined by the openvr header.
-static const char *analog_gain_settings_key = "analogGain";
-
-/**
- * Map a 0-1 (or > 1) brightness value into the analogGain value stored in SteamVR settings.
- */
-float
-brightness_to_analog_gain(float brightness)
-{
-	// Lookup table from brightness to analog gain value
-	// Courtesy of OyasumiVR, MIT license, Copyright (c) 2022 Raphiiko
-	// https://github.com/Raphiiko/OyasumiVR/blob/c9e7fbcc2ea6caa07a8233a75218598087043171/src-ui/app/services/brightness-control/hardware-brightness-drivers/valve-index-hardware-brightness-control-driver.ts#L92
-	// TODO: We should support having a lookup table per headset model. If not present, fallback to lerp between the
-	// given min and max analog gain. Maybe we can assume 100% brightness = 1.0 analog gain, but we need info from
-	// more headsets.
-	static const auto lookup = std::map<float, float>{{
-	    {0.20, 0.03},  {0.23, 0.04},  {0.26, 0.05},  {0.27, 0.055}, {0.28, 0.06},  {0.30, 0.07},  {0.32, 0.08},
-	    {0.33, 0.09},  {0.34, 0.095}, {0.35, 0.1},   {0.36, 0.105}, {0.37, 0.11},  {0.37, 0.115}, {0.38, 0.12},
-	    {0.39, 0.125}, {0.40, 0.13},  {0.40, 0.135}, {0.41, 0.14},  {0.42, 0.145}, {0.42, 0.15},  {0.43, 0.155},
-	    {0.43, 0.16},  {0.44, 0.165}, {0.45, 0.17},  {0.45, 0.175}, {0.46, 0.18},  {0.46, 0.185}, {0.47, 0.19},
-	    {0.48, 0.195}, {0.48, 0.2},   {0.49, 0.21},  {0.53, 0.25},  {0.58, 0.3},   {0.59, 0.315}, {0.60, 0.32},
-	    {0.60, 0.33},  {0.61, 0.34},  {0.62, 0.35},  {0.66, 0.4},   {0.69, 0.445}, {0.70, 0.45},  {0.70, 0.46},
-	    {0.71, 0.465}, {0.71, 0.47},  {0.71, 0.475}, {0.72, 0.48},  {0.72, 0.49},  {0.73, 0.5},   {0.79, 0.6},
-	    {0.85, 0.7},   {0.90, 0.8},   {0.95, 0.9},   {1.00, 1},     {1.50, 1.50},
-	}};
-
-	if (const auto upper_it = lookup.upper_bound(brightness); upper_it == lookup.end()) {
-		return lookup.rbegin()->second;
-	} else if (upper_it == lookup.begin()) {
-		return upper_it->second;
-	} else {
-		// Linearly interpolate between the greater and lower points
-		const auto lower_it = std::prev(upper_it);
-		const auto brightness_range = (upper_it->first - lower_it->first);
-		const auto blend_amount = ((brightness - lower_it->first) / brightness_range);
-		return std::lerp(lower_it->second, upper_it->second, blend_amount);
-	}
-
-	return brightness;
-}
->>>>>>> 723fa681
 } // namespace
 
 HmdDevice::HmdDevice(const DeviceBuilder &builder) : Device(builder)
@@ -267,7 +224,6 @@
 	this->device_type = XRT_DEVICE_TYPE_UNKNOWN;
 	this->container_handle = handle;
 
-<<<<<<< HEAD
 #define SETUP_MEMBER_FUNC(name) this->xrt_device::name = &device_bouncer<ControllerDevice, &ControllerDevice::name>
 	SETUP_MEMBER_FUNC(set_output);
 	SETUP_MEMBER_FUNC(get_hand_tracking);
@@ -275,11 +231,6 @@
 
 	this->inputs_map["/skeleton/hand/left"] = &hand_tracking_inputs[XRT_HAND_LEFT];
 	this->inputs_map["/skeleton/hand/right"] = &hand_tracking_inputs[XRT_HAND_RIGHT];
-=======
-	this->xrt_device::get_hand_tracking =
-	    &device_bouncer<ControllerDevice, &ControllerDevice::get_hand_tracking, xrt_result_t>;
-	this->xrt_device::set_output = &device_bouncer<ControllerDevice, &ControllerDevice::set_output, xrt_result_t>;
->>>>>>> 723fa681
 }
 
 Device::~Device()
@@ -337,22 +288,6 @@
 		inputs_map.insert({path, &inputs_vec.back()});
 	}
 
-<<<<<<< HEAD
-=======
-	has_index_hand_tracking = debug_get_bool_option_lh_emulate_hand() && !input_class->finger_curls.empty();
-	if (has_index_hand_tracking) {
-		finger_inputs_vec.reserve(input_class->finger_curls.size());
-		for (const auto &[path, finger] : input_class->finger_curls) {
-			assert(finger_inputs_vec.capacity() >= finger_inputs_vec.size() + 1);
-			finger_inputs_vec.push_back({0, finger, 0.f});
-			finger_inputs_map.insert({path, &finger_inputs_vec.back()});
-		}
-		assert(inputs_vec.capacity() >= inputs_vec.size() + 1);
-		inputs_vec.push_back({true, 0, XRT_INPUT_HT_CONFORMING_LEFT, {}});
-		inputs_map.insert({std::string_view("HAND"), &inputs_vec.back()});
-	}
-
->>>>>>> 723fa681
 	this->inputs = inputs_vec.data();
 	this->input_count = inputs_vec.size();
 }
@@ -630,43 +565,18 @@
 	return XRT_SUCCESS;
 }
 
-<<<<<<< HEAD
-void
-=======
-IndexFingerInput *
-ControllerDevice::get_finger_from_name(const std::string_view name)
-{
-	auto finger = finger_inputs_map.find(name);
-	if (finger == finger_inputs_map.end()) {
-		DEV_WARN("requested unknown finger name %s for device %s", std::string(name).c_str(), serial);
-		return nullptr;
-	}
-	return finger->second;
-}
-
-xrt_result_t
->>>>>>> 723fa681
+void
 ControllerDevice::get_hand_tracking(enum xrt_input_name name,
                                     int64_t desired_timestamp_ns,
                                     struct xrt_hand_joint_set *out_value,
                                     int64_t *out_timestamp_ns)
 {
-<<<<<<< HEAD
 	if (!has_hand_tracking) {
 		return;
 	}
 
 	*out_value = joint_set;
 	*out_timestamp_ns = desired_timestamp_ns;
-=======
-	if (!has_index_hand_tracking)
-		return XRT_ERROR_NOT_IMPLEMENTED;
-	update_hand_tracking(desired_timestamp_ns, out_value);
-	out_value->is_active = true;
-	hand_tracking_timestamp = desired_timestamp_ns;
-	*out_timestamp_ns = hand_tracking_timestamp;
-	return XRT_SUCCESS;
->>>>>>> 723fa681
 }
 
 void
@@ -1176,20 +1086,12 @@
 		}
 		case vr::TrackedControllerRole_RightHand: {
 			this->device_type = XRT_DEVICE_TYPE_RIGHT_HAND_CONTROLLER;
-<<<<<<< HEAD
 			set_active_hand(XRT_HAND_RIGHT);
-=======
-			set_hand_tracking_hand(XRT_INPUT_HT_CONFORMING_RIGHT);
->>>>>>> 723fa681
 			break;
 		}
 		case vr::TrackedControllerRole_LeftHand: {
 			this->device_type = XRT_DEVICE_TYPE_LEFT_HAND_CONTROLLER;
-<<<<<<< HEAD
 			set_active_hand(XRT_HAND_LEFT);
-=======
-			set_hand_tracking_hand(XRT_INPUT_HT_CONFORMING_LEFT);
->>>>>>> 723fa681
 			break;
 		}
 		case vr::TrackedControllerRole_OptOut: {
