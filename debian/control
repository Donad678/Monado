Source: monado
Maintainer: Ryan Pavlik <ryan@ryanpavlik.com>
Uploaders: Andrew Lee (李健秋) <ajqlee@debian.org>
Section: libs
Priority: optional
Build-Depends: debhelper-compat (= 12),
               cmake,
               doxygen,
               glslang-tools,
               graphviz,
               libavcodec-dev,
               libcjson-dev,
               libdbus-1-dev [linux-any],
               libegl1-mesa-dev,
               libeigen3-dev,
               libgl1-mesa-dev,
               libglvnd-dev,
               libhidapi-dev [!hurd-i386],
               libopencv-dev,
               libsdl2-dev,
               libudev-dev,
               libusb-1.0-0-dev,
               libuvc-dev,
               libv4l-dev,
               libvulkan-dev,
               libwayland-dev,
               libx11-dev,
               libx11-xcb-dev,
               libxcb-randr0-dev,
               libxrandr-dev,
               libxxf86vm-dev,
               markdown <!nodoc>,
               pkg-config
Standards-Version: 4.5.0
<<<<<<< HEAD
Vcs-Browser: https://gitlab.freedesktop.org/monado/monado/-/tree/debian/buster-backports
Vcs-Git: https://gitlab.freedesktop.org/monado/monado.git -b debian/buster-backports
=======
Vcs-Browser: https://gitlab.freedesktop.org/monado/monado/-/tree/debian/sid
Vcs-Git: https://gitlab.freedesktop.org/monado/monado.git -b debian/sid
>>>>>>> f719285f
Homepage: https://monado.freedesktop.org/
Rules-Requires-Root: no

Package: libopenxr1-monado
Architecture: any
Multi-Arch: same
Depends: ${shlibs:Depends},
         ${misc:Depends}
Recommends: xr-hardware,
            libopenxr-loader1
Suggests: bluez [linux-any]
Provides: libopenxr1
Description: Monado preview implementation of the OpenXR API
 Monado is an open-source package for interacting with virtual and
 augmented reality (collectively known as XR) hardware and software.
 .
 This package provides a runtime that aims to be a complete and conforming
 implementation of the OpenXR API from Khronos, after further development.

Package: monado-cli
Architecture: any
Section: graphics
Depends: ${shlibs:Depends},
         ${misc:Depends}
Recommends: xr-hardware
Description: Monado command-line utility
 Monado is an open-source package for interacting with virtual and
 augmented reality (collectively known as XR) hardware and software.
 .
 This package provides a command line utility that can be used to test
 probing for XR hardware.

Package: monado-gui
Architecture: any
Section: graphics
Depends: ${shlibs:Depends},
         ${misc:Depends}
Recommends: xr-hardware
Description: Monado GUI config and debug utility
 Monado is an open-source package for interacting with virtual and
 augmented reality (collectively known as XR) hardware and software.
 .
 This package provides a graphical interface utility that can be used to
 test probing for XR hardware, as well as performing calibration of
 cameras for use in tracking.<|MERGE_RESOLUTION|>--- conflicted
+++ resolved
@@ -32,13 +32,8 @@
                markdown <!nodoc>,
                pkg-config
 Standards-Version: 4.5.0
-<<<<<<< HEAD
 Vcs-Browser: https://gitlab.freedesktop.org/monado/monado/-/tree/debian/buster-backports
 Vcs-Git: https://gitlab.freedesktop.org/monado/monado.git -b debian/buster-backports
-=======
-Vcs-Browser: https://gitlab.freedesktop.org/monado/monado/-/tree/debian/sid
-Vcs-Git: https://gitlab.freedesktop.org/monado/monado.git -b debian/sid
->>>>>>> f719285f
 Homepage: https://monado.freedesktop.org/
 Rules-Requires-Root: no
 
